--- conflicted
+++ resolved
@@ -93,13 +93,8 @@
   scope
   =
   let namespace, installPath = match kind with
-<<<<<<< HEAD
-    | `AsSelf -> "self", pkgStagePath pkg
-    | `AsDep -> pkg.name, pkgInstallPath pkg
-=======
   | `AsSelf -> "self", if mapSelfToStagePath then pkgStagePath pkg else pkgInstallPath pkg
   | `AsDep -> pkg.name, pkgInstallPath pkg
->>>>>>> 93183a3b
   in
   let add key value scope =
     StringMap.add (namespace ^ "." ^ key) value scope
@@ -306,19 +301,11 @@
     in
 
     let%bind globalEnv = if injectCamlLdLibraryPath then
-<<<<<<< HEAD
-        let%bind value = CommandExpr.render
-            ~scope
-            "#{self.stublibs : self.lib / 'stublibs' : $CAML_LD_LIBRARY_PATH}"
-        in
-        Ok (Environment.{
-=======
       let%bind value = CommandExpr.render
         ~scope:scopeForExportEnv
         "#{self.stublibs : self.lib / 'stublibs' : $CAML_LD_LIBRARY_PATH}"
       in
       Ok (Environment.{
->>>>>>> 93183a3b
             name = "CAML_LD_LIBRARY_PATH";
             value = Value value;
             origin = Some pkg;
